# Copyright (c) 2023, University of Washington
# All rights reserved.
#
# Redistribution and use in source and binary forms, with or without
# modification, are permitted provided that the following conditions are met:
#
# 1. Redistributions of source code must retain the above copyright notice,
#    this list of conditions and the following disclaimer.
#
# 2. Redistributions in binary form must reproduce the above copyright notice,
#    this list of conditions and the following disclaimer in the documentation
#    and/or other materials provided with the distribution.
#
# 3. Neither the name of the University of Washington nor the names of its
#    contributors may be used to endorse or promote products derived from this
#    software without specific prior written permission.
#
# THIS SOFTWARE IS PROVIDED BY THE UNIVERSITY OF WASHINGTON AND CONTRIBUTORS
# “AS IS” AND ANY EXPRESS OR IMPLIED WARRANTIES, INCLUDING, BUT NOT LIMITED
# TO, THE IMPLIED WARRANTIES OF MERCHANTABILITY AND FITNESS FOR A PARTICULAR
# PURPOSE ARE DISCLAIMED. IN NO EVENT SHALL THE UNIVERSITY OF WASHINGTON OR
# CONTRIBUTORS BE LIABLE FOR ANY DIRECT, INDIRECT, INCIDENTAL, SPECIAL,
# EXEMPLARY, OR CONSEQUENTIAL DAMAGES (INCLUDING, BUT NOT LIMITED TO,
# PROCUREMENT OF SUBSTITUTE GOODS OR SERVICES; LOSS OF USE, DATA, OR PROFITS;
# OR BUSINESS INTERRUPTION) HOWEVER CAUSED AND ON ANY THEORY OF LIABILITY,
# WHETHER IN CONTRACT, STRICT LIABILITY, OR TORT (INCLUDING NEGLIGENCE OR
# OTHERWISE) ARISING IN ANY WAY OUT OF THE USE OF THIS SOFTWARE, EVEN IF
# ADVISED OF THE POSSIBILITY OF SUCH DAMAGE.

from h5coro.h5dataset import H5Dataset
from h5coro.h5promise import H5Promise, massagePath
import concurrent.futures
import logging
import sys

###############################################################################
# CONSTANTS
###############################################################################

ENABLE_ATTRIBUTES_DEFAULT = False
EARLY_EXIT_DEFAULT = True
META_ONLY_DEFAULT = False
ERROR_CHECKING_DEFAULT = True
VERBOSE_DEFAULT = False

CACHE_LINE_SIZE_DEFAULT = 0x400000

ENABLE_PREFETCH_DEFAULT = False

###############################################################################
# LOGGING
###############################################################################

logger = logging.getLogger(__name__)
def config( logLevel=None,
            logFormat='%(created)f %(levelname)-5s [%(filename)s:%(lineno)5d] %(message)s' ):
    if logLevel != None:
        logging.basicConfig(stream=sys.stdout, level=logLevel, format=logFormat)

###############################################################################
# H5Coro Functions
###############################################################################

def inspectThread(resourceObject, variable, w_attr):
    try:
        metadata, attributes = resourceObject.inspectVariable(variable, w_attr=w_attr)
        return variable, metadata, attributes
    except RuntimeError as e:
        logger.warning(f'H5Coro encountered an error inspecting {variable}: {e}')
        return variable, {}, {}

def isolateElement(path, group):
    if path.startswith(group):
        element = path.split(group)[1]
        if len(element) > 0:
            if element[0] == '/':
                element = element[1:]
            element = element.split('/')[0]
            return element
    return None

###############################################################################
# H5Coro Class
###############################################################################

class H5Coro:

    #######################
    # Constructor
    #######################
    def __init__(self,
        resource,
        driver_class,
        credentials={},
        cacheLineSize = CACHE_LINE_SIZE_DEFAULT,
        enablePrefetch = ENABLE_PREFETCH_DEFAULT,
        errorChecking = ERROR_CHECKING_DEFAULT,
        verbose = VERBOSE_DEFAULT

    ):
        self.resource = resource
        self.driver = driver_class(resource, credentials)

        self.errorChecking = errorChecking
        self.verbose = verbose

        self.cacheLineSize = cacheLineSize
        self.cacheLineMask = (0xFFFFFFFFFFFFFFFF - (cacheLineSize-1))
        self.enablePrefetch = enablePrefetch

        self.cache = {}
        self.pathAddresses = {}
        self.metadataTable = {}

        self.offsetSize = 0
        self.lengthSize = 0
        self.baseAddress = 0
        self.rootAddress = H5Dataset.readSuperblock(self)

    #######################
    # readDatasets
    #######################
    def readDatasets(self, datasets, block=True, earlyExit=EARLY_EXIT_DEFAULT, metaOnly=META_ONLY_DEFAULT, enableAttributes=ENABLE_ATTRIBUTES_DEFAULT):
        # check if datasets supplied
        if len(datasets) <= 0:
            return

        # make into dictionary
        datasetTable = {}
        for dataset in datasets:
            if type(dataset) == str:
                dataset = massagePath(dataset)
                datasetTable[dataset] = {"dataset": dataset, "startrow": 0, "numrows": H5Dataset.ALL_ROWS}
            else:
                dataset["dataset"] = massagePath(dataset["dataset"])
                datasetTable[dataset["dataset"]] = dataset

        # return promise
        return H5Promise(self, datasetTable, block, earlyExit=earlyExit, metaOnly=metaOnly, enableAttributes=enableAttributes)

    #######################
    # inspectVariable
    #######################
    def inspectVariable(self, variable, w_attr=True):
        variable = massagePath(variable)
        metadata = None
        attributes = {}

        if w_attr:
            # get metadata and attributes associated with variable
            _, attrs = self.listGroup(variable, w_attr)
            if variable in self.metadataTable:
                metadata = self.metadataTable[variable]
            # read each attribute
            attr_paths = [f'{variable}/{attr}' for attr in attrs]
            promise = self.readDatasets(attr_paths, enableAttributes=True)
            for attr in attrs:
                attributes[attr] = promise.datasets[f'{variable}/{attr}'].values
        else:
            # get metadata for variable
            promise = self.readDatasets([variable], block=True, earlyExit=True, metaOnly=True, enableAttributes=False)
            metadata = promise.datasets[variable].meta
 
        # return results
        return metadata, attributes

    #######################
    # listGroup
    #######################
    def listGroup(self, group, w_attr=True, w_inspect=False):
        group = massagePath(group)
        variables = set()
        attributes = set()
        listing = {}

        try:
            # read elements in group
            H5Dataset(self, group, earlyExit=False, metaOnly=True, enableAttributes=w_attr)
<<<<<<< HEAD
    
            # populate variables and attributes by filtering pathAddresses 
=======

            # massage group name to remove leading and trailing slashes
            if group[0] == '/':
                group = group[1:]
            if group[-1] == '/':
                group = group[:-1]

            # populate variables and attributes by filtering metadataTable
>>>>>>> c69e6f02
            # for all entries starting with group string
            for path in self.pathAddresses.keys():
                element = isolateElement(path, group)
                if element != None:
                    if path in self.metadataTable and self.metadataTable[path].isattribute:
                        attributes.add(element)
                    else:
                        variables.add(element)

            # inspect each variable to get datatype, dimensions, and optionally the attributes
            if w_inspect and len(variables) > 0:
                executor = concurrent.futures.ThreadPoolExecutor(max_workers=len(variables))
                futures = [executor.submit(inspectThread, self, f'{group}/{variable}', w_attr) for variable in variables]
                for future in concurrent.futures.as_completed(futures):
                    variable, metadata, attributes = future.result()
                    element = isolateElement(variable, group)
                    listing[element] = {'__metadata__': metadata}
                    for attribute in attributes:
                        listing[element][attribute] = attributes[attribute]

        except RuntimeError as e:
            print(f'H5Coro encountered an error listing the group {group}: {e}')
            logger.debug(f'H5Coro encountered an error listing the group {group}: {e}')

        # return results
        if w_inspect:
            return listing
        else:
            return variables, attributes

    #######################
    # readAttribute
    #######################
    def readAttribute(self, attribute):
        attribute = massagePath(attribute)
        promise = self.readDatasets([attribute], block=True, enableAttributes=True)
        return promise[attribute].values

    #######################
    # ioRequest
    #######################
    def ioRequest(self, pos, size, caching=True, prefetch=False):
        # Check if Caching
        if caching:
            data_blocks = []
            data_to_read = size
            while data_to_read > 0:
                # Calculate Cache Line
                cache_line = (pos + self.baseAddress) & self.cacheLineMask
                # Populate Cache (if not there already)
                if cache_line not in self.cache:
                    self.cache[cache_line] = memoryview(self.driver.read(cache_line, self.cacheLineSize))
                # Update Indexes
                start_index = (pos + self.baseAddress) - cache_line
                stop_index = min(start_index + data_to_read, self.cacheLineSize)
                data_read = stop_index - start_index
                data_to_read -= data_read
                pos += data_read
                # Grab slice of memory from cache
                data_blocks += self.cache[cache_line][start_index:stop_index],

            if len(data_blocks) == 1:
                return data_blocks[0]
            else:
                return b''.join(data_blocks)
        # Prefetch
        elif prefetch:
            block_size = size + ((self.cacheLineSize - (size % self.cacheLineSize)) % self.cacheLineSize) # align to cache line boundary
            cache_line = (pos + self.baseAddress) & self.cacheLineMask
            data_block = memoryview(self.driver.read(cache_line, block_size))
            data_index = 0
            while data_index < block_size:
                # Cache the Line
                self.cache[cache_line] = data_block[data_index:data_index+self.cacheLineSize]
                cache_line += self.cacheLineSize
                data_index += self.cacheLineSize
            return None
        # Direct Read
        else:
            return self.driver.read(pos + self.baseAddress, size)<|MERGE_RESOLUTION|>--- conflicted
+++ resolved
@@ -176,19 +176,8 @@
         try:
             # read elements in group
             H5Dataset(self, group, earlyExit=False, metaOnly=True, enableAttributes=w_attr)
-<<<<<<< HEAD
     
             # populate variables and attributes by filtering pathAddresses 
-=======
-
-            # massage group name to remove leading and trailing slashes
-            if group[0] == '/':
-                group = group[1:]
-            if group[-1] == '/':
-                group = group[:-1]
-
-            # populate variables and attributes by filtering metadataTable
->>>>>>> c69e6f02
             # for all entries starting with group string
             for path in self.pathAddresses.keys():
                 element = isolateElement(path, group)

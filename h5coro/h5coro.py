# Copyright (c) 2023, University of Washington
# All rights reserved.
#
# Redistribution and use in source and binary forms, with or without
# modification, are permitted provided that the following conditions are met:
#
# 1. Redistributions of source code must retain the above copyright notice,
#    this list of conditions and the following disclaimer.
#
# 2. Redistributions in binary form must reproduce the above copyright notice,
#    this list of conditions and the following disclaimer in the documentation
#    and/or other materials provided with the distribution.
#
# 3. Neither the name of the University of Washington nor the names of its
#    contributors may be used to endorse or promote products derived from this
#    software without specific prior written permission.
#
# THIS SOFTWARE IS PROVIDED BY THE UNIVERSITY OF WASHINGTON AND CONTRIBUTORS
# “AS IS” AND ANY EXPRESS OR IMPLIED WARRANTIES, INCLUDING, BUT NOT LIMITED
# TO, THE IMPLIED WARRANTIES OF MERCHANTABILITY AND FITNESS FOR A PARTICULAR
# PURPOSE ARE DISCLAIMED. IN NO EVENT SHALL THE UNIVERSITY OF WASHINGTON OR
# CONTRIBUTORS BE LIABLE FOR ANY DIRECT, INDIRECT, INCIDENTAL, SPECIAL,
# EXEMPLARY, OR CONSEQUENTIAL DAMAGES (INCLUDING, BUT NOT LIMITED TO,
# PROCUREMENT OF SUBSTITUTE GOODS OR SERVICES; LOSS OF USE, DATA, OR PROFITS;
# OR BUSINESS INTERRUPTION) HOWEVER CAUSED AND ON ANY THEORY OF LIABILITY,
# WHETHER IN CONTRACT, STRICT LIABILITY, OR TORT (INCLUDING NEGLIGENCE OR
# OTHERWISE) ARISING IN ANY WAY OUT OF THE USE OF THIS SOFTWARE, EVEN IF
# ADVISED OF THE POSSIBILITY OF SUCH DAMAGE.

import os

from h5coro.h5dataset import H5Dataset
from h5coro.h5promise import H5Promise, massagePath
from h5coro.h5metadata import H5Metadata
from h5coro.logger import log
from concurrent.futures import as_completed, ThreadPoolExecutor

###############################################################################
# CONSTANTS
###############################################################################

ENABLE_ATTRIBUTES_DEFAULT = False
EARLY_EXIT_DEFAULT = True
META_ONLY_DEFAULT = False
ERROR_CHECKING_DEFAULT = True
VERBOSE_DEFAULT = False

CACHE_LINE_SIZE_DEFAULT = 0x400000

ENABLE_PREFETCH_DEFAULT = False

###############################################################################
# H5Coro Functions
###############################################################################

def inspectThread(resourceObject, path, w_attr):
    try:
        _, attributes, metadata = resourceObject.inspectPath(path, w_attr=w_attr)
        return path, metadata, attributes
    except RuntimeError as e:
        log.warn(f'H5Coro encountered an error inspecting {path}: {e}')
        return path, H5Metadata(), {}

def isolateElement(path, group):
    if path.startswith(group):
        element = path[len(group):]
        if len(element) > 0:
            if element[0] == '/':
                element = element[1:]
            element = element.split('/')[0]
            return element
    return None

###############################################################################
# H5Coro Class
###############################################################################

class H5Coro:

    #######################
    # Constructor
    #######################
    def __init__(self,
        resource,
        driverClass,
        credentials={},
        cacheLineSize = CACHE_LINE_SIZE_DEFAULT,
        errorChecking = ERROR_CHECKING_DEFAULT,
        verbose = VERBOSE_DEFAULT,
        multiProcess = False
    ):
        self.resource = resource
        self.driver = driverClass(resource, credentials)

        self.errorChecking = errorChecking
        self.verbose = verbose
        self.multiProcess = multiProcess

        self.cacheLineSize = cacheLineSize
        self.cacheLineMask = (0xFFFFFFFFFFFFFFFF - (cacheLineSize-1))

        self.cache = {}
        self.pathAddresses = {}
        self.metadataTable = {}

        self.offsetSize = 0
        self.lengthSize = 0
        self.baseAddress = 0
        self.rootAddress = H5Dataset.readSuperblock(self)

    #######################
    # readDatasets
    #######################
    def readDatasets(self, datasets, block=True, earlyExit=EARLY_EXIT_DEFAULT, metaOnly=META_ONLY_DEFAULT, enableAttributes=ENABLE_ATTRIBUTES_DEFAULT):
        # check if datasets supplied
        if len(datasets) <= 0:
            return

        # make into dictionary
        dataset_table = {}
        for dataset in datasets:
            if type(dataset) == str:
                dataset = massagePath(dataset)
                dataset_table[dataset] = {"dataset": dataset, "hyperslice": []}
            else:
                dataset["dataset"] = massagePath(dataset["dataset"])
                dataset_table[dataset["dataset"]] = dataset

        # return promise
        return H5Promise(self, dataset_table, block, earlyExit=earlyExit, metaOnly=metaOnly, enableAttributes=enableAttributes)

    #######################
    # readPath
    #######################
    def inspectPath(self, path, w_attr=True):
        # initialize return values
        links = set()
        attributes = {}
        metadata = None

        # read elements at path
        H5Dataset(self, path, earlyExit=False, metaOnly=True, enableAttributes=w_attr)

        # pull out links and attributes from pathAddresses
        for _path in self.pathAddresses.keys():
            element = isolateElement(_path, path)
            if element != None:
                if _path in self.metadataTable and self.metadataTable[_path].isattribute:
                    attributes[element] = None
                else:
                    links.add(element)

        # pull out metadata from metadataTable
        if path in self.metadataTable:
            metadata = self.metadataTable[path]

        # read each attribute
        attr_paths = [os.path.join(path, attribute) for attribute in attributes]
        promise = self.readDatasets(attr_paths, enableAttributes=True)
        for attribute in attributes:
            attributes[attribute] = promise.datasets[os.path.join(path, attribute)].values

        # return results
        return links, attributes, metadata

    #######################
    # list
    #######################
    def list(self, path, w_attr=True):
        # sanatize inputs
        path = massagePath(path)

        # initialize return values
        variables = {}
        groups = {}

        # get links and attributes at specified path
        links, attributes, _ = self.inspectPath(path, w_attr)
        # inspect each link to get metadata, attributes, group info, etc
        if len(links) > 0:
<<<<<<< HEAD
            executor = ThreadPoolExecutor(max_workers=(len(links) + len(attributes)))
            futures = [executor.submit(inspectThread, self, f'{path}/{link}', w_attr) for link in links]
            for future in as_completed(futures):
=======
            executor = concurrent.futures.ThreadPoolExecutor(max_workers=(len(links) + len(attributes)))
            futures = [executor.submit(inspectThread, self, os.path.join(path, link), w_attr) for link in links]
            for future in concurrent.futures.as_completed(futures):
>>>>>>> 1b49cfab
                name, metadata, attrs = future.result() # overwrites attribute set
                element = isolateElement(name, path)
                if metadata == None: # group
                    groups[element] = {}
                    for attr in attrs:
                        groups[element][attr] = attrs[attr]
                elif metadata.type != None: # variable
                    variables[element] = {'__metadata__': metadata}
                    for attr in attrs:
                        variables[element][attr] = attrs[attr]

        # return results
        return variables, attributes, groups

    #######################
    # ioRequest
    #######################
    def ioRequest(self, pos, size, caching=True, prefetch=False):
        # Check if Caching
        if caching:
            data_blocks = []
            data_to_read = size
            while data_to_read > 0:
                # Calculate Cache Line
                cache_line = (pos + self.baseAddress) & self.cacheLineMask
                # Populate Cache (if not there already)
                if cache_line not in self.cache:
                    self.cache[cache_line] = memoryview(self.driver.read(cache_line, self.cacheLineSize))
                # Update Indexes
                start_index = (pos + self.baseAddress) - cache_line
                stop_index = min(start_index + data_to_read, self.cacheLineSize)
                data_read = stop_index - start_index
                data_to_read -= data_read
                pos += data_read
                # Grab slice of memory from cache
                data_blocks += self.cache[cache_line][start_index:stop_index],

            if len(data_blocks) == 1:
                return data_blocks[0]
            else:
                return b''.join(data_blocks)
        # Prefetch
        elif prefetch:
            block_size = size + ((self.cacheLineSize - (size % self.cacheLineSize)) % self.cacheLineSize) # align to cache line boundary
            cache_line = (pos + self.baseAddress) & self.cacheLineMask
            data_block = memoryview(self.driver.read(cache_line, block_size))
            data_index = 0
            while data_index < block_size:
                # Cache the Line
                self.cache[cache_line] = data_block[data_index:data_index+self.cacheLineSize]
                cache_line += self.cacheLineSize
                data_index += self.cacheLineSize
            return None
        # Direct Read
        else:
            return self.driver.read(pos + self.baseAddress, size)<|MERGE_RESOLUTION|>--- conflicted
+++ resolved
@@ -178,15 +178,9 @@
         links, attributes, _ = self.inspectPath(path, w_attr)
         # inspect each link to get metadata, attributes, group info, etc
         if len(links) > 0:
-<<<<<<< HEAD
             executor = ThreadPoolExecutor(max_workers=(len(links) + len(attributes)))
             futures = [executor.submit(inspectThread, self, f'{path}/{link}', w_attr) for link in links]
             for future in as_completed(futures):
-=======
-            executor = concurrent.futures.ThreadPoolExecutor(max_workers=(len(links) + len(attributes)))
-            futures = [executor.submit(inspectThread, self, os.path.join(path, link), w_attr) for link in links]
-            for future in concurrent.futures.as_completed(futures):
->>>>>>> 1b49cfab
                 name, metadata, attrs = future.result() # overwrites attribute set
                 element = isolateElement(name, path)
                 if metadata == None: # group

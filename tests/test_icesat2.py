--- conflicted
+++ resolved
@@ -2,38 +2,21 @@
 
 import pytest
 import h5coro
-<<<<<<< HEAD
-from h5coro import s3driver
+from h5coro import s3driver, webdriver
 import earthaccess
+import os
 
 auth = earthaccess.login()
-s3_creds = auth.get_s3_credentials(daac="NSIDC")
-credentials = {
-    "aws_access_key_id": s3_creds["accessKeyId"],
-    "aws_secret_access_key": s3_creds["secretAccessKey"],
-    "aws_session_token": s3_creds["sessionToken"] 
-}
+credentials = auth.get_s3_credentials(daac="NSIDC")
 
 ATL03_S3_OBJECT = "nsidc-cumulus-prod-protected/ATLAS/ATL03/006/2018/10/17/ATL03_20181017222812_02950102_006_02.h5"
-=======
-import os
-
-
-from h5coro import filedriver, s3driver, webdriver
-
-ATL03_S3_OBJECT = "sliderule/data/ATLAS/ATL03_20181017222812_02950102_005_01.h5"
-ATL03_FILE = "/data/ATLAS/ATL03_20181017222812_02950102_005_01.h5"
 ATL03_HTTP_URL = "https://data.nsidc.earthdatacloud.nasa.gov/nsidc-cumulus-prod-protected/ATLAS/ATL06/006/2018/10/14/ATL06_20181014001049_02350102_006_02.h5"
-
-
->>>>>>> c69e6f02
 
 @pytest.mark.region
 class TestIcesat2:
 
     def test_http_driver(self):
         edl_token = os.environ.get("EDL_TOKEN")
-
         h5obj = h5coro.H5Coro(ATL03_HTTP_URL, webdriver.HTTPDriver, credentials=edl_token)
         promise = h5obj.readDatasets(['/gt1r/land_ice_segments/h_li'], block=True)
         assert promise['/gt1r/land_ice_segments/h_li'].elements > 0
